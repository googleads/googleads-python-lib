#!/usr/bin/python
#
# Copyright 2013 Google Inc. All Rights Reserved.
#
# Licensed under the Apache License, Version 2.0 (the "License");
# you may not use this file except in compliance with the License.
# You may obtain a copy of the License at
#
#      http://www.apache.org/licenses/LICENSE-2.0
#
# Unless required by applicable law or agreed to in writing, software
# distributed under the License is distributed on an "AS IS" BASIS,
# WITHOUT WARRANTIES OR CONDITIONS OF ANY KIND, either express or implied.
# See the License for the specific language governing permissions and
# limitations under the License.

"""Unit tests to cover the oauth2 module."""

__author__ = 'Joseph DiLallo'

import io
import sys
import unittest
import urllib2

import mock
from oauthlib import oauth2

import googleads.oauth2
from googleads import errors

PYTHON2 = sys.version_info[0] == 2
URL_REQUEST_PATH = ('urllib2' if PYTHON2 else 'urllib.request')


class GoogleOAuth2ClientTest(unittest.TestCase):
  """Tests for the googleads.oauth2.GoogleOAuth2Client class."""

  def testCreateHttpHeader(self):
    """For coverage."""
    self.assertRaises(
        NotImplementedError,
        googleads.oauth2.GoogleOAuth2Client().CreateHttpHeader)


class GoogleRefreshTokenClientTest(unittest.TestCase):
  """Tests for the googleads.oauth2.GoogleRefreshTokenClient class."""

  def setUp(self):
    self.client_id = 'client_id'
    self.client_secret = 'itsasecret'
    self.refresh_token = 'refreshing'
    self.https_proxy = 'my.proxy.com:443'
    with mock.patch('oauthlib.oauth2.BackendApplicationClient'
                   ) as mock_oauthlib_client:
      self.oauthlib_client = mock_oauthlib_client.return_value
      self.googleads_client = googleads.oauth2.GoogleRefreshTokenClient(
          self.client_id, self.client_secret, self.refresh_token,
          self.https_proxy)

  def testCreateHttpHeader_noRefresh(self):
    header = {'Authorization': 'b'}
    self.oauthlib_client.add_token.return_value = ('unused', header, 'unusued')
    self.assertEqual(header, self.googleads_client.CreateHttpHeader())

  def testCreateHttpHeader_refresh(self):
    header = {u'Authorization': 'b'}
    post_body = 'post_body'
    content = u'content'
    fake_request = io.StringIO() if PYTHON2 else io.BytesIO()
    fake_request.write(content if PYTHON2 else bytes(content, 'utf-8'))
    fake_request.seek(0)
    self.oauthlib_client.add_token.side_effect = [oauth2.TokenExpiredError(),
                                                  ('unused', header, 'unusued')]
    self.oauthlib_client.prepare_refresh_body.return_value = post_body

    with mock.patch(URL_REQUEST_PATH + '.build_opener') as mock_opener:
      with mock.patch(URL_REQUEST_PATH + '.Request') as mock_request:
        mock_opener.return_value.open.return_value = fake_request
        returned_header = self.googleads_client.CreateHttpHeader()

        mock_request.assert_called_once_with(
            mock.ANY, post_body if PYTHON2 else bytes(post_body, 'utf-8'),
            mock.ANY)
        mock_opener.return_value.open.assert_called_once_with(
            mock_request.return_value)
    self.assertEqual(header, returned_header)
    self.oauthlib_client.parse_request_body_response.assert_called_once_with(
        content)
    self.assertEqual(2, len(self.oauthlib_client.add_token.call_args_list))
    self.assertEqual(str, type(returned_header.keys()[0]))

  def testCreateHttpHeader_refreshFails(self):
    request_body = 'request_body'
    response_body = u'{ "error": "invalid_grant" }'
    error = urllib2.HTTPError('', 400, 'Bad Request', {},
                              io.StringIO(response_body))

    self.oauthlib_client.add_token.side_effect = oauth2.TokenExpiredError()
    self.oauthlib_client.prepare_refresh_body.return_value = request_body

    with mock.patch(URL_REQUEST_PATH + '.build_opener') as mock_opener:
      with mock.patch(URL_REQUEST_PATH + '.Request') as mock_request:
<<<<<<< HEAD
        mock_urlopen.side_effect = error
        self.assertRaises(errors.OAuthInvalidGrantError,
            self.googleads_client.CreateHttpHeader)
=======
        mock_opener.return_value.open.side_effect = error
        self.assertEqual({}, self.googleads_client.CreateHttpHeader())
>>>>>>> 5831e70e

        mock_request.assert_called_once_with(
            mock.ANY, request_body if PYTHON2 else bytes(post_body, 'utf-8'),
            mock.ANY)
        mock_opener.return_value.open.assert_called_once_with(
            mock_request.return_value)
    self.assertFalse(self.oauthlib_client.parse_request_body_response.called)
    self.oauthlib_client.add_token.assert_called_once_with(mock.ANY)


if __name__ == '__main__':
  unittest.main()<|MERGE_RESOLUTION|>--- conflicted
+++ resolved
@@ -101,14 +101,9 @@
 
     with mock.patch(URL_REQUEST_PATH + '.build_opener') as mock_opener:
       with mock.patch(URL_REQUEST_PATH + '.Request') as mock_request:
-<<<<<<< HEAD
-        mock_urlopen.side_effect = error
+        mock_opener.return_value.open.side_effect = error
         self.assertRaises(errors.OAuthInvalidGrantError,
             self.googleads_client.CreateHttpHeader)
-=======
-        mock_opener.return_value.open.side_effect = error
-        self.assertEqual({}, self.googleads_client.CreateHttpHeader())
->>>>>>> 5831e70e
 
         mock_request.assert_called_once_with(
             mock.ANY, request_body if PYTHON2 else bytes(post_body, 'utf-8'),
