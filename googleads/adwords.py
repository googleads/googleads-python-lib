# Copyright 2013 Google Inc. All Rights Reserved.
#
# Licensed under the Apache License, Version 2.0 (the "License");
# you may not use this file except in compliance with the License.
# You may obtain a copy of the License at
#
#      http://www.apache.org/licenses/LICENSE-2.0
#
# Unless required by applicable law or agreed to in writing, software
# distributed under the License is distributed on an "AS IS" BASIS,
# WITHOUT WARRANTIES OR CONDITIONS OF ANY KIND, either express or implied.
# See the License for the specific language governing permissions and
# limitations under the License.

"""Client library for the AdWords API."""

__author__ = 'Joseph DiLallo'

import os
import StringIO
import sys
import urllib
import urllib2
from xml.etree import ElementTree

import suds.client
import suds.mx.literal
import suds.xsd.doctor
from suds.cache import NoCache

import googleads.common
import googleads.errors

# The chunk size used for report downloads.
_CHUNK_SIZE = 16 * 1024
# A giant dictionary of AdWords versions, the services they support, and which
# namespace those services are in.
_SERVICE_MAP = {
    'v201402': {
        'AdGroupAdService': 'cm',
        'AdGroupBidModifierService': 'cm',
        'AdGroupCriterionService': 'cm',
        'AdGroupFeedService': 'cm',
        'AdGroupService': 'cm',
        'AdParamService': 'cm',
        'AdwordsUserListService': 'rm',
        'AlertService': 'mcm',
        'BiddingStrategyService': 'cm',
        'BudgetOrderService': 'billing',
        'BudgetService': 'cm',
        'CampaignAdExtensionService': 'cm',
        'CampaignCriterionService': 'cm',
        'CampaignFeedService': 'cm',
        'CampaignService': 'cm',
        'ConstantDataService': 'cm',
        'ConversionTrackerService': 'cm',
        'CustomerFeedService': 'cm',
        'CustomerService': 'mcm',
        'CustomerSyncService': 'ch',
        'DataService': 'cm',
        'ExperimentService': 'cm',
        'FeedItemService': 'cm',
        'FeedMappingService': 'cm',
        'FeedService': 'cm',
        'GeoLocationService': 'cm',
        'LocationCriterionService': 'cm',
        'ManagedCustomerService': 'mcm',
        'MediaService': 'cm',
        'MutateJobService': 'cm',
        'OfflineConversionFeedService': 'cm',
        'ReportDefinitionService': 'cm',
        'SharedSetService': 'cm',
        'TargetingIdeaService': 'o',
        'TrafficEstimatorService': 'o',
    },
    'v201406': {
        'AdGroupAdService': 'cm',
        'AdGroupBidModifierService': 'cm',
        'AdGroupCriterionService': 'cm',
        'AdGroupFeedService': 'cm',
        'AdGroupService': 'cm',
        'AdParamService': 'cm',
        'AdwordsUserListService': 'rm',
        'AlertService': 'mcm',
        'BiddingStrategyService': 'cm',
        'BudgetOrderService': 'billing',
        'BudgetService': 'cm',
        'CampaignAdExtensionService': 'cm',
        'CampaignCriterionService': 'cm',
        'CampaignFeedService': 'cm',
        'CampaignService': 'cm',
        'CampaignSharedSetService': 'cm',
        'ConstantDataService': 'cm',
        'ConversionTrackerService': 'cm',
        'CustomerFeedService': 'cm',
        'CustomerService': 'mcm',
        'CustomerSyncService': 'ch',
        'DataService': 'cm',
        'ExperimentService': 'cm',
        'FeedItemService': 'cm',
        'FeedMappingService': 'cm',
        'FeedService': 'cm',
        'GeoLocationService': 'cm',
        'LabelService': 'cm',
        'LocationCriterionService': 'cm',
        'ManagedCustomerService': 'mcm',
        'MediaService': 'cm',
        'MutateJobService': 'cm',
        'OfflineConversionFeedService': 'cm',
        'ReportDefinitionService': 'cm',
        'SharedCriterionService': 'cm',
        'SharedSetService': 'cm',
        'TargetingIdeaService': 'o',
        'TrafficEstimatorService': 'o',
    },
    'v201409': {
        'AdGroupAdService': 'cm',
        'AdGroupBidModifierService': 'cm',
        'AdGroupCriterionService': 'cm',
        'AdGroupFeedService': 'cm',
        'AdGroupService': 'cm',
        'AdParamService': 'cm',
        'AdwordsUserListService': 'rm',
        'BiddingStrategyService': 'cm',
        'BudgetOrderService': 'billing',
        'BudgetService': 'cm',
        'CampaignAdExtensionService': 'cm',
        'CampaignCriterionService': 'cm',
        'CampaignFeedService': 'cm',
        'CampaignService': 'cm',
        'CampaignSharedSetService': 'cm',
        'ConstantDataService': 'cm',
        'ConversionTrackerService': 'cm',
        'CustomerFeedService': 'cm',
        'CustomerService': 'mcm',
        'CustomerSyncService': 'ch',
        'DataService': 'cm',
        'ExperimentService': 'cm',
        'FeedItemService': 'cm',
        'FeedMappingService': 'cm',
        'FeedService': 'cm',
        'GeoLocationService': 'cm',
        'LabelService': 'cm',
        'LocationCriterionService': 'cm',
        'ManagedCustomerService': 'mcm',
        'MediaService': 'cm',
        'MutateJobService': 'cm',
        'OfflineConversionFeedService': 'cm',
        'ReportDefinitionService': 'cm',
        'SharedCriterionService': 'cm',
        'SharedSetService': 'cm',
        'TargetingIdeaService': 'o',
        'TrafficEstimatorService': 'o',
    },
}

# The endpoint used by default when making AdWords API requests.
_DEFAULT_ENDPOINT = 'https://adwords.google.com'
# The final version where return_money_in_micros is accepted.
_FINAL_RETURN_MONEY_IN_MICROS_VERSION = 'v201402'


class AdWordsClient(object):
  """A central location to set headers and create web service clients.

  Attributes:
    developer_token: A string containing your AdWords API developer token.
    oauth2_client: A googleads.oauth2.GoogleOAuth2Client used to authorize your
        requests.
    user_agent: An arbitrary string which will be used to identify your
        application
    client_customer_id: A string identifying which AdWords customer you want to
        act as.
    validate_only: A boolean indicating if you want your request to be validated
        but not actually executed.
    partial_failure: A boolean indicating if you want your mutate calls
        containing several operations, some of which fail and some of which
        succeed, to result in a complete failure with no changes made or a
        partial failure with some changes made. Only certain services respect
        this header.
    https_proxy: A string identifying the URL of a proxy that all HTTPS requests
        should be routed through. Modifying this value will not affect any SOAP
        service clients you've already created.
  """

  # The key in the storage yaml which contains AdWords data.
  _YAML_KEY = 'adwords'
  # A list of values which must be provided to use AdWords.
  _REQUIRED_INIT_VALUES = ('user_agent', 'developer_token')
  # A list of values which may optionally be provided when using AdWords.
  _OPTIONAL_INIT_VALUES = ('validate_only', 'partial_failure',
                           'client_customer_id', 'https_proxy')
  # The format of SOAP service WSDLs. A server, namespace, version, and service
  # name need to be formatted in.
  _SOAP_SERVICE_FORMAT = '%s/api/adwords/%s/%s/%s?wsdl'

  @classmethod
  def LoadFromStorage(cls, path=None):
    """Creates an AdWordsClient with information stored in a yaml file.

    Args:
      [optional]
      path: The path string to the file containing cached AdWords data.

    Returns:
      An AdWordsClient initialized with the values cached in the file.

    Raises:
      A GoogleAdsValueError if the given yaml file does not contain the
      information necessary to instantiate a client object - either a
      required key was missing or an OAuth 2.0 key was missing.
    """
    if path is None:
      path = os.path.join(os.path.expanduser('~'), 'googleads.yaml')

    return cls(**googleads.common.LoadFromStorage(
        path, cls._YAML_KEY, cls._REQUIRED_INIT_VALUES,
        cls._OPTIONAL_INIT_VALUES))

  def __init__(
      self, developer_token, oauth2_client, user_agent,
      client_customer_id=None, validate_only=False, partial_failure=False,
      https_proxy=None, cache=NoCache()):
    """Initializes an AdWordsClient.

    For more information on these arguments, see our SOAP headers guide:
    https://developers.google.com/adwords/api/docs/guides/soap

    Args:
      developer_token: A string containing your AdWords API developer token.
      oauth2_client: A googleads.oauth2.GoogleOAuth2Client used to authorize
          your requests.
      user_agent: An arbitrary string which will be used to identify your
          application
      [optional]
      client_customer_id: A string identifying which AdWords customer you want
          to act as. You do not have to provide this if you are using a client
          account. You probably want to provide this if you're using an MCC
          account.
      validate_only: A boolean indicating if you want your request to be
          validated but not actually executed.
      partial_failure: A boolean indicating if you want your mutate calls
          containing several operations, some of which fail and some of which
          succeed, to result in a complete failure with no changes made or a
          partial failure with some changes made. Only certain services respect
          this header.
      https_proxy: A string identifying the URL of a proxy that all HTTPS
          requests should be routed through.
      cache: A subclass of suds.cache.Cache that defaults to NoCache.
    """
    self.developer_token = developer_token
    self.oauth2_client = oauth2_client
    self.user_agent = user_agent
    self.client_customer_id = client_customer_id
    self.validate_only = validate_only
    self.partial_failure = partial_failure
    self.https_proxy = https_proxy
    self.cache = cache

  def GetService(self, service_name, version=sorted(_SERVICE_MAP.keys())[-1],
                 server=_DEFAULT_ENDPOINT):
    """Creates a service client for the given service.

    Args:
      service_name: A string identifying which AdWords service to create a
          service client for.
      [optional]
      version: A string identifying the AdWords version to connect to. This
          defaults to what is currently the latest version. This will be updated
          in future releases to point to what is then the latest version.
      server: A string identifying the webserver hosting the AdWords API.

    Returns:
      A suds.client.ServiceSelector which has the headers and proxy configured
          for use.

    Raises:
      A GoogleAdsValueError if the service or version provided do not exist.
    """
    if server[-1] == '/': server = server[:-1]
    try:
      proxy_option = None
      if self.https_proxy:
        proxy_option = {
            'https': self.https_proxy
        }

      client = suds.client.Client(
          self._SOAP_SERVICE_FORMAT %
          (server, _SERVICE_MAP[version][service_name], version, service_name),
          proxy=proxy_option, cache=self.cache, timeout=3600)
    except KeyError:
      if version in _SERVICE_MAP:
        raise googleads.errors.GoogleAdsValueError(
            'Unrecognized service for the AdWords API. Service given: %s '
            'Supported services: %s'
            % (service_name, _SERVICE_MAP[version].keys()))
      else:
        raise googleads.errors.GoogleAdsValueError(
            'Unrecognized version of the AdWords API. Version given: %s '
            'Supported versions: %s' % (version, _SERVICE_MAP.keys()))

    return googleads.common.SudsServiceProxy(
        client, _AdWordsHeaderHandler(self, version))

  def GetReportDownloader(self, version=sorted(_SERVICE_MAP.keys())[-1],
                          server=_DEFAULT_ENDPOINT):
    """Creates a downloader for AdWords reports.

    This is a convenience method. It is functionally identical to calling
    ReportDownloader(adwords_client, version, server)

    Args:
      [optional]
      version: A string identifying the AdWords version to connect to. This
          defaults to what is currently the latest version. This will be updated
          in future releases to point to what is then the latest version.
      server: A string identifying the webserver hosting the AdWords API.

    Returns:
      A ReportDownloader tied to this AdWordsClient, ready to download reports.
    """
    return ReportDownloader(self, version, server)

  def SetClientCustomerId(self, client_customer_id):
    """Change the client customer id used by the AdWordsClient instance.

    Args:
      client_customer_id: str New Client Customer Id to use.
    """
    self.client_customer_id = client_customer_id


class _AdWordsHeaderHandler(googleads.common.HeaderHandler):
  """Handler which generates the headers for AdWords requests."""

  # The library signature for AdWords, to be appended to all user agents.
  _LIB_SIG = googleads.common.GenerateLibSig('AwApi-Python')
  # The name of the WSDL-defined SOAP Header class used in all SOAP requests.
  # The namespace needs the version of AdWords being used to be templated in.
  _SOAP_HEADER_CLASS = ('{https://adwords.google.com/api/adwords/cm/%s}'
                        'SoapHeader')
  # The content type of report download requests
  _CONTENT_TYPE = 'application/x-www-form-urlencoded'

  def __init__(self, adwords_client, version):
    """Initializes an AdWordsHeaderHandler.

    Args:
      adwords_client: An AdWordsClient whose data will be used to fill in the
          headers. We retain a reference to this object so that the header
          handler picks up changes to the client.
      version: A string identifying which version of AdWords this header handler
          will be used for.
    """
    self._adwords_client = adwords_client
    self._version = version

  def SetHeaders(self, suds_client):
    """Sets the SOAP and HTTP headers on the given suds client."""
    header = suds_client.factory.create(self._SOAP_HEADER_CLASS % self._version)
    header.clientCustomerId = self._adwords_client.client_customer_id
    header.developerToken = self._adwords_client.developer_token
    header.userAgent = ''.join([self._adwords_client.user_agent, self._LIB_SIG])
    header.validateOnly = self._adwords_client.validate_only
    header.partialFailure = self._adwords_client.partial_failure

    suds_client.set_options(
        soapheaders=header,
        headers=self._adwords_client.oauth2_client.CreateHttpHeader())

  def GetReportDownloadHeaders(self, return_money_in_micros=None,
                               skip_report_header=None,
                               skip_report_summary=None):
    """Returns a dictionary of headers for a report download request.

    Args:
      return_money_in_micros: A boolean indicating whether money should be
          represented as micros in reports. If None is supplied the AdWords
          server will use its default value, which is currently True.
      skip_report_header: A boolean indicating whether to include a header row
          containing the report name and date range. If false or not specified,
          report output will include the header row.
      skip_report_summary: A boolean indicating whether to include a summary row
          containing the report totals. If false or not specified, report output
          will include the summary row.

    Returns:
      A dictionary containing the headers configured for downloading a report.

    Raises:
      GoogleAdsValueError: if return_money_in_micros used with incompatible
          version.
    """
    headers = self._adwords_client.oauth2_client.CreateHttpHeader()
    headers.update({
        'Content-type': self._CONTENT_TYPE,
        'developerToken': str(self._adwords_client.developer_token),
        'clientCustomerId': str(self._adwords_client.client_customer_id),
        'User-Agent': ''.join([self._adwords_client.user_agent, self._LIB_SIG,
                               ',gzip'])
    })

    if skip_report_header:
      headers.update({'skipReportHeader': str(skip_report_header)})

    if skip_report_summary:
      headers.update({'skipReportSummary': str(skip_report_summary)})

    if return_money_in_micros is not None:
      if self._version == _FINAL_RETURN_MONEY_IN_MICROS_VERSION:
        headers.update({'returnMoneyInMicros': str(return_money_in_micros)})
      else:
        raise googleads.errors.GoogleAdsValueError('returnMoneyInMicros isn\'t'
                                                   'supported in this version.')

    return headers


class ReportDownloader(object):
  """A utility that can be used to download reports from AdWords."""

  # The namespace format for report download requests. A version needs to be
  # formatted into it.
  _NAMESPACE_FORMAT = 'https://adwords.google.com/api/adwords/cm/%s'
  # The endpoint format for report download requests. A server and version need
  # to be formatted into it.
  _END_POINT_FORMAT = '%s/api/adwords/reportdownload/%s'
  # The schema location format for report download requests. A server and
  # version need to be formatted into it.
  _SCHEMA_FORMAT = '/'.join([_END_POINT_FORMAT, 'reportDefinition.xsd'])
  # The name of the complex type representing a report definition.
  _REPORT_DEFINITION_NAME = 'reportDefinition'

  def __init__(self, adwords_client, version=sorted(_SERVICE_MAP.keys())[-1],
               server=_DEFAULT_ENDPOINT):
    """Initializes a ReportDownloader.

    Args:
      adwords_client: The AdwordsClient whose attributes will be used to
          authorize your report download requests.
      [optional]
      version: A string identifying the AdWords version to connect to. This
          defaults to what is currently the latest version. This will be updated
          in future releases to point to what is then the latest version.
      server: A string identifying the webserver hosting the AdWords API.
    """
    if server[-1] == '/': server = server[:-1]
    self._adwords_client = adwords_client
    self._namespace = self._NAMESPACE_FORMAT % version
    self._end_point = self._END_POINT_FORMAT % (server, version)
    self._header_handler = _AdWordsHeaderHandler(adwords_client, version)

<<<<<<< HEAD
    proxy_option=None
    if self._adwords_client.https_proxy: 
      proxy_option={
        'https': self._adwords_client.https_proxy
      }
=======
    proxy_option = None
    if self._adwords_client.https_proxy:
      proxy_option = {'https': self._adwords_client.https_proxy}
>>>>>>> cd00f3e5

    schema_url = self._SCHEMA_FORMAT % (server, version)
    schema = suds.client.Client(
        schema_url,
        doctor=suds.xsd.doctor.ImportDoctor(suds.xsd.doctor.Import(
<<<<<<< HEAD
            self._namespace, schema_url)),proxy=proxy_option).wsdl.schema
=======
            self._namespace, schema_url)),
        proxy=proxy_option, cache=self._adwords_client.cache).wsdl.schema
>>>>>>> cd00f3e5
    self._report_definition_type = schema.elements[
        (self._REPORT_DEFINITION_NAME, self._namespace)]
    self._marshaller = suds.mx.literal.Literal(schema)

  def _DownloadReportCheckFormat(self, file_format, output):
    if(file_format.startswith('GZIPPED_')
       and not 'b' in getattr(output, 'mode', 'w')):
      raise googleads.errors.GoogleAdsValueError('Need to specify a binary'
                                                 ' output for GZIPPED formats.')

  def DownloadReport(self, report_definition, output=sys.stdout,
                     return_money_in_micros=None, skip_report_header=None,
                     skip_report_summary=None):
    """Downloads an AdWords report using a report definition.

    The report contents will be written to the given output.

    Args:
      report_definition: A dictionary or instance of the ReportDefinition class
          generated from the schema. This defines the contents of the report
          that will be downloaded.
      [optional]
      output: A writable object where the contents of the report will be written
          to. If the report is gzip compressed, you need to specify an output
          that can write binary data.
      return_money_in_micros: A boolean indicating whether money should be
          represented as micros in reports. If None is supplied the AdWords
          server will use its default value, which is currently True.
      skip_report_header: A boolean indicating whether to include a header row
          containing the report name and date range. If false or not specified,
          report output will include the header row.
      skip_report_summary: A boolean indicating whether to include a summary row
          containing the report totals. If false or not specified, report output
          will include the summary row.

    Raises:
      AdWordsReportBadRequestError: if the report download fails due to
          improper input.
      GoogleAdsValueError: if the user-specified report format is incompatible
          with the output.
      AdWordsReportError: if the request fails for any other reason; e.g. a
          network error.
    """
    self._DownloadReportCheckFormat(report_definition['downloadFormat'], output)
    self._DownloadReport(self._SerializeReportDefinition(report_definition),
                         output, return_money_in_micros, skip_report_header,
                         skip_report_summary)

  def DownloadReportAsStream(self, report_definition,
                             return_money_in_micros=None,
                             skip_report_header=None, skip_report_summary=None):
    """Downloads an AdWords report using a report definition.

    This will return a stream, allowing you to retrieve the report contents.

    Args:
      report_definition: A dictionary or instance of the ReportDefinition class
          generated from the schema. This defines the contents of the report
          that will be downloaded.
      [optional]
      return_money_in_micros: A boolean indicating whether money should be
          represented as micros in reports. If None is supplied the AdWords
          server will use its default value, which is currently True.
      skip_report_header: A boolean indicating whether to include a header row
          containing the report name and date range. If false or not specified,
          report output will include the header row.
      skip_report_summary: A boolean indicating whether to include a summary row
          containing the report totals. If false or not specified, report output
          will include the summary row.

    Returns:
      A stream to be used in retrieving the report contents.

    Raises:
      AdWordsReportBadRequestError: if the report download fails due to
          improper input.
      GoogleAdsValueError: if the user-specified report format is incompatible
          with the output.
      AdWordsReportError: if the request fails for any other reason; e.g. a
          network error.
    """
    return self._DownloadReportAsStream(
        self._SerializeReportDefinition(report_definition),
        return_money_in_micros, skip_report_header, skip_report_summary)

  def DownloadReportAsStreamWithAwql(self, query, file_format,
                                     return_money_in_micros=None,
                                     skip_report_header=None,
                                     skip_report_summary=None):
    """Downloads an AdWords report using an AWQL query.

    The report contents will be returned as a stream.

    Args:
      query: A string containing the query which specifies the data you want
          your report to include.
      file_format: A string representing the output format for your report.
          Acceptable values can be found in our API documentation:
          https://developers.google.com/adwords/api/docs/guides/reporting
      [optional]
      return_money_in_micros: A boolean indicating whether money should be
          represented as micros in reports. If None is supplied the AdWords
          server will use its default value, which is currently True.
      skip_report_header: A boolean indicating whether to include a header row
          containing the report name and date range. If false or not specified,
          report output will include the header row.
      skip_report_summary: A boolean indicating whether to include a summary row
          containing the report totals. If false or not specified, report output
          will include the summary row.

    Returns:
      A stream to be used in retrieving the report contents.

    Raises:
      AdWordsReportBadRequestError: if the report download fails due to
          improper input.
      GoogleAdsValueError: if the user-specified report format is incompatible
          with the output.
      AdWordsReportError: if the request fails for any other reason; e.g. a
          network error.
    """
    return self._DownloadReportAsStream(self._SerializeAwql(query, file_format),
                                        return_money_in_micros,
                                        skip_report_header, skip_report_summary)

  def DownloadReportAsString(self, report_definition,
                             return_money_in_micros=None,
                             skip_report_header=None, skip_report_summary=None):
    """Downloads an AdWords report using a report definition.

    The report contents will be returned as a string.

    Args:
      report_definition: A dictionary or instance of the ReportDefinition class
          generated from the schema. This defines the contents of the report
          that will be downloaded.
      [optional]
      return_money_in_micros: A boolean indicating whether money should be
          represented as micros in reports. If None is supplied the AdWords
          server will use its default value, which is currently True.
      skip_report_header: A boolean indicating whether to include a header row
          containing the report name and date range. If false or not specified,
          report output will include the header row.
      skip_report_summary: A boolean indicating whether to include a summary row
          containing the report totals. If false or not specified, report output
          will include the summary row.

    Returns:
      A string containing the report contents.

    Raises:
      AdWordsReportBadRequestError: if the report download fails due to
          improper input.
      GoogleAdsValueError: if the user-specified report format is incompatible
          with the output.
      AdWordsReportError: if the request fails for any other reason; e.g. a
          network error.
    """
    try:
      response = StringIO.StringIO()
      self._DownloadReport(self._SerializeReportDefinition(report_definition),
                           response, return_money_in_micros, skip_report_header,
                           skip_report_summary)
      return response.getvalue()
    finally:
      response.close()

  def DownloadReportAsStringWithAwql(self, query, file_format,
                                     return_money_in_micros=None,
                                     skip_report_header=None,
                                     skip_report_summary=None):
    """Downloads an AdWords report using an AWQL query.

    The report contents will be returned as a string.

    Args:
      query: A string containing the query which specifies the data you want
          your report to include.
      file_format: A string representing the output format for your report.
          Acceptable values can be found in our API documentation:
          https://developers.google.com/adwords/api/docs/guides/reporting
      [optional]
      return_money_in_micros: A boolean indicating whether money should be
          represented as micros in reports. If None is supplied the AdWords
          server will use its default value, which is currently True.
      skip_report_header: A boolean indicating whether to include a header row
          containing the report name and date range. If false or not specified,
          report output will include the header row.
      skip_report_summary: A boolean indicating whether to include a summary row
          containing the report totals. If false or not specified, report output
          will include the summary row.

    Returns:
      A string containing the report contents.

    Raises:
      AdWordsReportBadRequestError: if the report download fails due to
          improper input.
      GoogleAdsValueError: if the user-specified report format is incompatible
          with the output.
      AdWordsReportError: if the request fails for any other reason; e.g. a
          network error.
    """
    try:
      response = StringIO.StringIO()
      self._DownloadReport(self._SerializeAwql(query, file_format), response,
                           return_money_in_micros, skip_report_header,
                           skip_report_summary)
      return response.getvalue()
    finally:
      response.close()

  def DownloadReportWithAwql(self, query, file_format, output=sys.stdout,
                             return_money_in_micros=None,
                             skip_report_header=None, skip_report_summary=None):
    """Downloads an AdWords report using an AWQL query.

    The report contents will be written to the given output.

    Args:
      query: A string containing the query which specifies the data you want
          your report to include.
      file_format: A string representing the output format for your report.
          Acceptable values can be found in our API documentation:
          https://developers.google.com/adwords/api/docs/guides/reporting
      [optional]
      output: A writable object where the contents of the report will be written
          to. If the report is gzip compressed, you need to specify an output
          that can write binary data.
      return_money_in_micros: A boolean indicating whether money should be
          represented as micros in reports. If None is supplied the AdWords
          server will use its default value, which is currently True.
      skip_report_header: A boolean indicating whether to include a header row
          containing the report name and date range. If false or not specified,
          report output will include the header row.
      skip_report_summary: A boolean indicating whether to include a summary row
          containing the report totals. If false or not specified, report output
          will include the summary row.

    Raises:
      AdWordsReportBadRequestError: if the report download fails due to
          improper input.
      GoogleAdsValueError: if the user-specified report format is incompatible
          with the output.
      AdWordsReportError: if the request fails for any other reason; e.g. a
          network error.
    """
    self._DownloadReportCheckFormat(file_format, output)
    self._DownloadReport(self._SerializeAwql(query, file_format), output,
                         return_money_in_micros, skip_report_header,
                         skip_report_summary)

  def _DownloadReport(self, post_body, output, return_money_in_micros,
                      skip_report_header, skip_report_summary):
    """Downloads an AdWords report, writing the contents to the given file.

    Args:
      post_body: The contents of the POST request's body as a URL encoded
          string.
      output: A writable object where the contents of the report will be written
          to.
      return_money_in_micros: A boolean indicating whether money should be
          represented as micros in reports. If None is supplied the AdWords
          server will use its default value, which is currently True.
      skip_report_header: A boolean indicating whether to include a header row
          containing the report name and date range. If false or not specified,
          report output will include the header row.
      skip_report_summary: A boolean indicating whether to include a summary row
          containing the report totals. If false or not specified, report output
          will include the summary row.

    Raises:
      AdWordsReportBadRequestError: if the report download fails due to
        improper input. In the event of certain other failures, a
        urllib2.URLError (Python 2) or urllib.error.URLError (Python 3) will be
        raised.
      AdWordsReportError: if the request fails for any other reason; e.g. a
          network error.
    """
    response = self._DownloadReportAsStream(post_body, return_money_in_micros,
                                            skip_report_header,
                                            skip_report_summary)
    while True:
      chunk = response.read(_CHUNK_SIZE)
      if not chunk: break
      output.write(chunk.decode() if sys.version_info[0] == 3
                   and getattr(output, 'mode', 'w') == 'w' else chunk)

  def _DownloadReportAsStream(self, post_body, return_money_in_micros,
                              skip_report_header, skip_report_summary):
    """Downloads an AdWords report, returning a stream.

    Args:
      post_body: The contents of the POST request's body as a URL encoded
          string.
      return_money_in_micros: A boolean indicating whether money should be
          represented as micros in reports. If None is supplied the AdWords
          server will use its default value, which is currently True.
      skip_report_header: A boolean indicating whether to include a header row
          containing the report name and date range. If false or not specified,
          report output will include the header row.
      skip_report_summary: A boolean indicating whether to include a summary row
          containing the report totals. If false or not specified, report output
          will include the summary row.

    Returns:
      A stream to be used in retrieving the report contents.

    Raises:
      AdWordsReportBadRequestError: if the report download fails due to
        improper input. In the event of certain other failures, a
        urllib2.URLError (Python 2) or urllib.error.URLError (Python 3) will be
        raised.
      AdWordsReportError: if the request fails for any other reason; e.g. a
          network error.
    """
    if sys.version_info[0] == 3:
      post_body = bytes(post_body, 'utf8')
    request = urllib2.Request(
        self._end_point, post_body,
<<<<<<< HEAD
        self._header_handler.GetReportDownloadHeaders(return_money_in_micros))
    #TODO: Removed by Rodrigo (doesn't work)
    #if self._adwords_client.https_proxy:
    #  print 'Using proxy %s' % self._adwords_client.https_proxy

    #  request.set_proxy(self._adwords_client.https_proxy, 'https')
=======
        self._header_handler.GetReportDownloadHeaders(return_money_in_micros,
                                                      skip_report_header,
                                                      skip_report_summary))
    if self._adwords_client.https_proxy:
      request.set_proxy(self._adwords_client.https_proxy, 'https')
>>>>>>> cd00f3e5
    try:
      return urllib2.urlopen(request)
    except urllib2.HTTPError, e:
      raise self._ExtractError(e)

  def _SerializeAwql(self, query, file_format):
    """Serializes an AWQL query and file format for transport.

    Args:
      query: A string representing the AWQL query used in the report.
      file_format: A string representing the file format of the generated
          report.

    Returns:
      The given query and format URL encoded into the format needed for an
      AdWords report request as a string. This is intended to be a POST body.
    """
    return urllib.urlencode({'__fmt': file_format, '__rdquery': query})

  def _SerializeReportDefinition(self, report_definition):
    """Serializes a report definition for transport.

    Args:
      report_definition: A dictionary or ReportDefinition object to be
          serialized.

    Returns:
      The given report definition serialized into XML and then URL encoded into
      the format needed for an AdWords report request as a string. This is
      intended to be a POST body.
    """
    content = suds.mx.Content(
        tag=self._REPORT_DEFINITION_NAME, value=report_definition,
        name=self._REPORT_DEFINITION_NAME, type=self._report_definition_type)
    return urllib.urlencode({'__rdxml': self._marshaller.process(content)})

  def _ExtractError(self, error):
    """Attempts to extract information from a report download error XML message.

    Args:
      error: A urllib2.HTTPError describing the report download failure.

    Returns:
      An error that should be raised. If the content was an XML error message,
      an AdWordsReportBadRequestError will be returned. Otherwise, an
      AdWordsReportError will be returned.
    """
    content = error.read()
    if sys.version_info[0] == 3:
      content = content.decode()
    if 'reportDownloadError' in content:
      try:
        tree = ElementTree.fromstring(content)
        return googleads.errors.AdWordsReportBadRequestError(
            tree.find('./ApiError/type').text,
            tree.find('./ApiError/trigger').text,
            tree.find('./ApiError/fieldPath').text,
            error.code, error, content)
      except ElementTree.ParseError:
        pass
    return googleads.errors.AdWordsReportError(
        error.code, error, content)<|MERGE_RESOLUTION|>--- conflicted
+++ resolved
@@ -451,28 +451,16 @@
     self._end_point = self._END_POINT_FORMAT % (server, version)
     self._header_handler = _AdWordsHeaderHandler(adwords_client, version)
 
-<<<<<<< HEAD
-    proxy_option=None
-    if self._adwords_client.https_proxy: 
-      proxy_option={
-        'https': self._adwords_client.https_proxy
-      }
-=======
     proxy_option = None
     if self._adwords_client.https_proxy:
       proxy_option = {'https': self._adwords_client.https_proxy}
->>>>>>> cd00f3e5
 
     schema_url = self._SCHEMA_FORMAT % (server, version)
     schema = suds.client.Client(
         schema_url,
         doctor=suds.xsd.doctor.ImportDoctor(suds.xsd.doctor.Import(
-<<<<<<< HEAD
-            self._namespace, schema_url)),proxy=proxy_option).wsdl.schema
-=======
             self._namespace, schema_url)),
         proxy=proxy_option, cache=self._adwords_client.cache).wsdl.schema
->>>>>>> cd00f3e5
     self._report_definition_type = schema.elements[
         (self._REPORT_DEFINITION_NAME, self._namespace)]
     self._marshaller = suds.mx.literal.Literal(schema)
@@ -793,20 +781,11 @@
       post_body = bytes(post_body, 'utf8')
     request = urllib2.Request(
         self._end_point, post_body,
-<<<<<<< HEAD
-        self._header_handler.GetReportDownloadHeaders(return_money_in_micros))
-    #TODO: Removed by Rodrigo (doesn't work)
-    #if self._adwords_client.https_proxy:
-    #  print 'Using proxy %s' % self._adwords_client.https_proxy
-
-    #  request.set_proxy(self._adwords_client.https_proxy, 'https')
-=======
         self._header_handler.GetReportDownloadHeaders(return_money_in_micros,
                                                       skip_report_header,
                                                       skip_report_summary))
-    if self._adwords_client.https_proxy:
-      request.set_proxy(self._adwords_client.https_proxy, 'https')
->>>>>>> cd00f3e5
+    #if self._adwords_client.https_proxy:
+    #  request.set_proxy(self._adwords_client.https_proxy, 'https')
     try:
       return urllib2.urlopen(request)
     except urllib2.HTTPError, e:
